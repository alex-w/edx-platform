--- conflicted
+++ resolved
@@ -467,11 +467,7 @@
     #   edx-when
     #   edxval
     #   openedx-learning
-<<<<<<< HEAD
 edx-enterprise==4.25.13
-=======
-edx-enterprise==4.25.12
->>>>>>> ca11c14c
     # via
     #   -c requirements/edx/../constraints.txt
     #   -r requirements/edx/kernel.in
