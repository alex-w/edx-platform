--- conflicted
+++ resolved
@@ -999,7 +999,6 @@
             self.assertEquals(answers_converted['1_3_1'], ['answer1', 'answer2', 'answer3'])
             self.assertEquals(answers_converted['1_4_1'], [fp.name, fp.name])
 
-<<<<<<< HEAD
     def test_send_email_address(self):
         '''
         Tests that when appropriate settings are passed in via LMS courseware, the coderesonse request
@@ -1024,7 +1023,7 @@
         (_, kwargs) = mock_send_to_queue.call_args
         self.assertIn(TEST_EMAIL, kwargs['body'])
         self.assertIn(TEST_STUDENT_RESP, kwargs['body'])
-=======
+
     def test_parse_score_msg_of_responder(self):
         """
         Test whether LoncapaProblem._parse_score_msg correcly parses valid HTML5 html.
@@ -1076,9 +1075,6 @@
                 output = self.problem.update_score(xserver_msgs['correct'], queuekey=1000 + i)
                 self.assertEquals(output[answer_id]['msg'], u'Invalid grader reply. Please contact the course staff.')
 
-
-
->>>>>>> 76566be2
 
 class ChoiceResponseTest(ResponseTest):
     from capa.tests.response_xml_factory import ChoiceResponseXMLFactory
