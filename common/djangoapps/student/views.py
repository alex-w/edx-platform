"""
Student Views
"""
import datetime
import json
import logging
import random
import re
import string       # pylint: disable=W0402
import urllib
import uuid
import time
from collections import defaultdict
from pytz import UTC

from django.conf import settings
from django.contrib.auth import logout, authenticate, login
from django.contrib.auth.models import User, AnonymousUser
from django.contrib.auth.decorators import login_required
from django.contrib.auth.views import password_reset_confirm
# from django.contrib.sessions.models import Session
from django.core.cache import cache
from django.core.context_processors import csrf
from django.core.mail import send_mail
from django.core.urlresolvers import reverse
from django.core.validators import validate_email, validate_slug, ValidationError
from django.core.exceptions import ObjectDoesNotExist
from django.db import IntegrityError, transaction
from django.http import (HttpResponse, HttpResponseBadRequest, HttpResponseForbidden,
                         Http404)
from django.shortcuts import redirect
from django_future.csrf import ensure_csrf_cookie
from django.utils.http import cookie_date, base36_to_int
from django.utils.translation import ugettext as _
from django.views.decorators.http import require_POST, require_GET

from ratelimitbackend.exceptions import RateLimitException

from edxmako.shortcuts import render_to_response, render_to_string

from course_modes.models import CourseMode
from student.models import (
    Registration, UserProfile, PendingNameChange,
    PendingEmailChange, CourseEnrollment, unique_id_for_user,
    CourseEnrollmentAllowed, UserStanding, LoginFailures
)
from student.forms import PasswordResetFormNoActive

from verify_student.models import SoftwareSecurePhotoVerification, MidcourseReverificationWindow
from certificates.models import CertificateStatuses, certificate_status_for_student

from xmodule.course_module import CourseDescriptor
from xmodule.modulestore.exceptions import ItemNotFoundError
from xmodule.modulestore.django import modulestore
from xmodule.modulestore import MONGO_MODULESTORE_TYPE

from collections import namedtuple

from courseware.courses import get_courses, sort_by_announcement
from courseware.access import has_access
from courseware.models import CoursePreference

from external_auth.models import ExternalAuthMap
import external_auth.views

from bulk_email.models import Optout, CourseAuthorization
from cme_registration.views import cme_register_user, cme_create_account

import shoppingcart

import track.views

from dogapi import dog_stats_api
from pytz import UTC

from util.json_request import JsonResponse

from microsite_configuration.middleware import MicrositeConfiguration

from util.password_policy_validators import (
    validate_password_length, validate_password_complexity,
    validate_password_dictionary
)

log = logging.getLogger("edx.student")
AUDIT_LOG = logging.getLogger("audit")

Article = namedtuple('Article', 'title url author image deck publication publish_date')
ReverifyInfo = namedtuple('ReverifyInfo', 'course_id course_name course_number date status display')  # pylint: disable=C0103


def csrf_token(context):
    """A csrf token that can be included in a form."""
    csrf_token = context.get('csrf_token', '')
    if csrf_token == 'NOTPROVIDED':
        return ''
    return (u'<div style="display:none"><input type="hidden"'
            ' name="csrfmiddlewaretoken" value="%s" /></div>' % (csrf_token))


def superuser_login_as(request, username):
    if not request.user.is_superuser:
        return HttpResponse('Permission denied')
    try:
        u1 = User.objects.get(username=username)
        u1.backend = 'django.contrib.auth.backends.ModelBackend'
    except User.DoesNotExist:
        return HttpResponse('User not found')
    logout(request)
    login(request, u1)
    return HttpResponse('You are now logged in as ' + username)


# NOTE: This view is not linked to directly--it is called from
# branding/views.py:index(), which is cached for anonymous users.
# This means that it should always return the same thing for anon
# users. (in particular, no switching based on query params allowed)
def index(request, extra_context={}, user=AnonymousUser()):
    """
    Render the edX main page.

    extra_context is used to allow immediate display of certain modal windows, eg signup,
    as used by external_auth.
    """

    # The course selection work is done in courseware.courses.
    domain = settings.FEATURES.get('FORCE_UNIVERSITY_DOMAIN')  # normally False
    # do explicit check, because domain=None is valid
    if domain is False:
        domain = request.META.get('HTTP_HOST')

    courses = get_courses(user, domain=domain)
    courses = sort_by_announcement(courses)

    context = {'courses': courses}

    context.update(extra_context)
    return render_to_response('index.html', context)


def course_from_id(course_id):
    """Return the CourseDescriptor corresponding to this course_id"""
    course_loc = CourseDescriptor.id_to_location(course_id)
    return modulestore().get_instance(course_id, course_loc)

day_pattern = re.compile(r'\s\d+,\s')
multimonth_pattern = re.compile(r'\s?\-\s?\S+\s')


def _get_date_for_press(publish_date):
    # strip off extra months, and just use the first:
    date = re.sub(multimonth_pattern, ", ", publish_date)
    if re.search(day_pattern, date):
        date = datetime.datetime.strptime(date, "%B %d, %Y").replace(tzinfo=UTC)
    else:
        date = datetime.datetime.strptime(date, "%B, %Y").replace(tzinfo=UTC)
    return date


def press(request):
    json_articles = cache.get("student_press_json_articles")
    if json_articles is None:
        if hasattr(settings, 'RSS_URL'):
            content = urllib.urlopen(settings.PRESS_URL).read()
            json_articles = json.loads(content)
        else:
            content = open(settings.PROJECT_ROOT / "templates" / "press.json").read()
            json_articles = json.loads(content)
        cache.set("student_press_json_articles", json_articles)
    articles = [Article(**article) for article in json_articles]
    articles.sort(key=lambda item: _get_date_for_press(item.publish_date), reverse=True)
    return render_to_response('static_templates/press.html', {'articles': articles})


def process_survey_link(survey_link, user):
    """
    If {UNIQUE_ID} appears in the link, replace it with a unique id for the user.
    Currently, this is sha1(user.username).  Otherwise, return survey_link.
    """
    return survey_link.format(UNIQUE_ID=unique_id_for_user(user))


def cert_info(user, course):
    """
    Get the certificate info needed to render the dashboard section for the given
    student and course.  Returns a dictionary with keys:

    'status': one of 'generating', 'ready', 'notpassing', 'processing', 'restricted'
    'show_download_url': bool
    'download_url': url, only present if show_download_url is True
    'show_disabled_download_button': bool -- true if state is 'generating'
    'show_survey_button': bool
    'survey_url': url, only if show_survey_button is True
    'grade': if status is not 'processing'
    """
    if not course.may_certify():
        return {}

    return _cert_info(user, course, certificate_status_for_student(user, course.id))


def reverification_info(course_enrollment_pairs, user, statuses):
    """
    Returns reverification-related information for *all* of user's enrollments whose
    reverification status is in status_list

    Args:
        course_enrollment_pairs (list): list of (course, enrollment) tuples
        user (User): the user whose information we want
        statuses (list): a list of reverification statuses we want information for
            example: ["must_reverify", "denied"]

    Returns:
        dictionary of lists: dictionary with one key per status, e.g.
            dict["must_reverify"] = []
            dict["must_reverify"] = [some information]
    """
    reverifications = defaultdict(list)
    for (course, enrollment) in course_enrollment_pairs:
        info = single_course_reverification_info(user, course, enrollment)
        if info:
            reverifications[info.status].append(info)

    # Sort the data by the reverification_end_date
    for status in statuses:
        if reverifications[status]:
            reverifications[status].sort(key=lambda x: x.date)
    return reverifications


def single_course_reverification_info(user, course, enrollment):  # pylint: disable=invalid-name
    """Returns midcourse reverification-related information for user with enrollment in course.

    If a course has an open re-verification window, and that user has a verified enrollment in
    the course, we return a tuple with relevant information. Returns None if there is no info..

    Args:
        user (User): the user we want to get information for
        course (Course): the course in which the student is enrolled
        enrollment (CourseEnrollment): the object representing the type of enrollment user has in course

    Returns:
        ReverifyInfo: (course_id, course_name, course_number, date, status)
        OR, None: None if there is no re-verification info for this enrollment
    """
    window = MidcourseReverificationWindow.get_window(course.id, datetime.datetime.now(UTC))

    # If there's no window OR the user is not verified, we don't get reverification info
    if (not window) or (enrollment.mode != "verified"):
        return None
    return ReverifyInfo(
        course.id, course.display_name, course.number,
        window.end_date.strftime('%B %d, %Y %X %p'),
        SoftwareSecurePhotoVerification.user_status(user, window)[0],
        SoftwareSecurePhotoVerification.display_status(user, window),
    )


def get_course_enrollment_pairs(user, course_org_filter, org_filter_out_set):
    """
    Get the relevant set of (Course, CourseEnrollment) pairs to be displayed on
    a student's dashboard.
    """
    for enrollment in CourseEnrollment.enrollments_for_user(user):
        try:
            course = course_from_id(enrollment.course_id)

            # if we are in a Microsite, then filter out anything that is not
            # attributed (by ORG) to that Microsite
            if course_org_filter and course_org_filter != course.location.org:
                continue
            # Conversely, if we are not in a Microsite, then let's filter out any enrollments
            # with courses attributed (by ORG) to Microsites
            elif course.location.org in org_filter_out_set:
                continue

            yield (course, enrollment)
        except ItemNotFoundError:
            log.error("User {0} enrolled in non-existent course {1}"
                      .format(user.username, enrollment.course_id))



def _cert_info(user, course, cert_status):
    """
    Implements the logic for cert_info -- split out for testing.
    """
    default_status = 'processing'

    default_info = {'status': default_status,
                    'show_disabled_download_button': False,
                    'show_download_url': False,
                    'show_survey_button': False,
                    }

    if cert_status is None:
        return default_info

    # simplify the status for the template using this lookup table
    template_state = {
        CertificateStatuses.generating: 'generating',
        CertificateStatuses.regenerating: 'generating',
        CertificateStatuses.downloadable: 'ready',
        CertificateStatuses.notpassing: 'notpassing',
        CertificateStatuses.restricted: 'restricted',
    }

    status = template_state.get(cert_status['status'], default_status)

    d = {'status': status,
         'show_download_url': status == 'ready',
         'show_disabled_download_button': status == 'generating',
         'mode': cert_status.get('mode', None)}

    if (status in ('generating', 'ready', 'notpassing', 'restricted') and
            course.end_of_course_survey_url is not None):
        d.update({
            'show_survey_button': True,
            'survey_url': process_survey_link(course.end_of_course_survey_url, user)})
    else:
        d['show_survey_button'] = False

    if status == 'ready':
        if 'download_url' not in cert_status:
            log.warning("User %s has a downloadable cert for %s, but no download url",
                        user.username, course.id)
            return default_info
        else:
            d['download_url'] = cert_status['download_url']

    if status in ('generating', 'ready', 'notpassing', 'restricted'):
        if 'grade' not in cert_status:
            # Note: as of 11/20/2012, we know there are students in this state-- cs169.1x,
            # who need to be regraded (we weren't tracking 'notpassing' at first).
            # We can add a log.warning here once we think it shouldn't happen.
            return default_info
        else:
            d['grade'] = cert_status['grade']

    return d


@ensure_csrf_cookie
def signin_user(request):
    """
    This view will display the non-modal login form
    """
    if (settings.FEATURES['AUTH_USE_MIT_CERTIFICATES'] and
            external_auth.views.ssl_get_cert_from_request(request)):
        # SSL login doesn't require a view, so redirect
        # branding and allow that to process the login if it
        # is enabled and the header is in the request.
        return redirect(reverse('root'))
    if UserProfile.has_registered(request.user):
        return redirect(reverse('dashboard'))

    context = {
        'course_id': request.GET.get('course_id'),
        'enrollment_action': request.GET.get('enrollment_action'),
        'platform_name': MicrositeConfiguration.get_microsite_configuration_value(
            'platform_name',
            settings.PLATFORM_NAME
        ),
    }
    return render_to_response('login.html', context)


@ensure_csrf_cookie
def register_user(request, extra_context=None):
    """
    This view will display the non-modal registration form
    """
    if settings.FEATURES.get('USE_CME_REGISTRATION'):
        return cme_register_user(request, extra_context=extra_context)

    if UserProfile.has_registered(request.user):
        return redirect(reverse('dashboard'))
    if settings.FEATURES.get('AUTH_USE_MIT_CERTIFICATES_IMMEDIATE_SIGNUP'):
        # Redirect to branding to process their certificate if SSL is enabled
        # and registration is disabled.
        return redirect(reverse('root'))

    context = {
        'course_id': request.GET.get('course_id'),
        'enrollment_action': request.GET.get('enrollment_action'),
        'platform_name': MicrositeConfiguration.get_microsite_configuration_value(
            'platform_name',
            settings.PLATFORM_NAME
        ),
    }
    if extra_context is not None:
        context.update(extra_context)

    if context.get("extauth_domain", '').startswith(external_auth.views.SHIBBOLETH_DOMAIN_PREFIX):
        return render_to_response('register-shib.html', context)
    return render_to_response('register.html', context)


def complete_course_mode_info(course_id, enrollment):
    """
    We would like to compute some more information from the given course modes
    and the user's current enrollment

    Returns the given information:
        - whether to show the course upsell information
        - numbers of days until they can't upsell anymore
    """
    modes = CourseMode.modes_for_course_dict(course_id)
    mode_info = {'show_upsell': False, 'days_for_upsell': None}
    # we want to know if the user is already verified and if verified is an
    # option
    if 'verified' in modes and enrollment.mode != 'verified':
        mode_info['show_upsell'] = True
        # if there is an expiration date, find out how long from now it is
        if modes['verified'].expiration_datetime:
            today = datetime.datetime.now(UTC).date()
            mode_info['days_for_upsell'] = (modes['verified'].expiration_datetime.date() - today).days

    return mode_info


@login_required
@ensure_csrf_cookie
def dashboard(request):
    user = request.user

<<<<<<< HEAD
    if not UserProfile.has_registered(user):
        logout(request)
        return redirect(reverse('dashboard'))
=======
    # for microsites, we want to filter and only show enrollments for courses within
    # the microsites 'ORG'
    course_org_filter = MicrositeConfiguration.get_microsite_configuration_value('course_org_filter')

    # Let's filter out any courses in an "org" that has been declared to be
    # in a Microsite
    org_filter_out_set = MicrositeConfiguration.get_all_microsite_orgs()

    # remove our current Microsite from the "filter out" list, if applicable
    if course_org_filter:
        org_filter_out_set.remove(course_org_filter)

>>>>>>> 10364887
    # Build our (course, enrollment) list for the user, but ignore any courses that no
    # longer exist (because the course IDs have changed). Still, we don't delete those
    # enrollments, because it could have been a data push snafu.
    course_enrollment_pairs = list(get_course_enrollment_pairs(user, course_org_filter, org_filter_out_set))

    course_optouts = Optout.objects.filter(user=user).values_list('course_id', flat=True)

    message = ""
    if not user.is_active:
        message = render_to_string('registration/activate_account_notice.html', {'email': user.email})

    # Global staff can see what courses errored on their dashboard
    staff_access = False
    errored_courses = {}
    if has_access(user, 'global', 'staff'):
        # Show any courses that errored on load
        staff_access = True
        errored_courses = modulestore().get_errored_courses()

    show_courseware_links_for = frozenset(course.id for course, _enrollment in course_enrollment_pairs
                                          if has_access(request.user, course, 'load'))

    course_modes = {course.id: complete_course_mode_info(course.id, enrollment) for course, enrollment in course_enrollment_pairs}
    cert_statuses = {course.id: cert_info(request.user, course) for course, _enrollment in course_enrollment_pairs}

    # only show email settings for Mongo course and when bulk email is turned on
    show_email_settings_for = frozenset(
        course.id for course, _enrollment in course_enrollment_pairs if (
            settings.FEATURES['ENABLE_INSTRUCTOR_EMAIL'] and
            modulestore().get_modulestore_type(course.id) == MONGO_MODULESTORE_TYPE and
            CourseAuthorization.instructor_email_enabled(course.id)
        )
    )

    # Verification Attempts
    # Used to generate the "you must reverify for course x" banner
    verification_status, verification_msg = SoftwareSecurePhotoVerification.user_status(user)

    # Gets data for midcourse reverifications, if any are necessary or have failed
    statuses = ["approved", "denied", "pending", "must_reverify"]
    reverifications = reverification_info(course_enrollment_pairs, user, statuses)

    show_refund_option_for = frozenset(course.id for course, _enrollment in course_enrollment_pairs
                                       if _enrollment.refundable())

    # get info w.r.t ExternalAuthMap
    external_auth_map = None
    try:
        external_auth_map = ExternalAuthMap.objects.get(user=user)
    except ExternalAuthMap.DoesNotExist:
        pass

    # If there are *any* denied reverifications that have not been toggled off,
    # we'll display the banner
    denied_banner = any(item.display for item in reverifications["denied"])

    context = {'course_enrollment_pairs': course_enrollment_pairs,
               'course_optouts': course_optouts,
               'message': message,
               'external_auth_map': external_auth_map,
               'staff_access': staff_access,
               'errored_courses': errored_courses,
               'show_courseware_links_for': show_courseware_links_for,
               'all_course_modes': course_modes,
               'cert_statuses': cert_statuses,
               'show_email_settings_for': show_email_settings_for,
               'reverifications': reverifications,
               'verification_status': verification_status,
               'verification_msg': verification_msg,
               'show_refund_option_for': show_refund_option_for,
               'denied_banner': denied_banner,
               'billing_email': settings.PAYMENT_SUPPORT_EMAIL,
               }

    return render_to_response('dashboard.html', context)


def _create_and_login_nonregistered_user(request):
    new_student = UserProfile.create_nonregistered_user()
    new_student.backend = settings.AUTHENTICATION_BACKENDS[0]
    login(request, new_student)
    request.session.set_expiry(604800)  # set session to very long to reduce number of nonreg users created


@require_POST
def setup_sneakpeek(request, course_id):
    if not CoursePreference.course_allows_nonregistered_access(course_id):
        return HttpResponseForbidden("Cannot access the course")
    if not request.user.is_authenticated():
        # if there's no user, create a nonregistered user
        _create_and_login_nonregistered_user(request)
    elif UserProfile.has_registered(request.user):
        # registered users can't sneakpeek, so log them out and create a new nonregistered user
        logout(request)
        _create_and_login_nonregistered_user(request)

    can_enroll, error_msg = _check_can_enroll_in_course(request.user,
                                                        course_id,
                                                        access_type='within_enrollment_period')
    if not can_enroll:
        log.error(error_msg)
        return HttpResponseBadRequest(error_msg)

    CourseEnrollment.enroll(request.user, course_id)
    return HttpResponse("OK. Allowed sneakpeek")


def try_change_enrollment(request):
    """
    This method calls change_enrollment if the necessary POST
    parameters are present, but does not return anything. It
    simply logs the result or exception. This is usually
    called after a registration or login, as secondary action.
    It should not interrupt a successful registration or login.
    """
    if 'enrollment_action' in request.POST:
        try:
            enrollment_response = change_enrollment(request)
            # There isn't really a way to display the results to the user, so we just log it
            # We expect the enrollment to be a success, and will show up on the dashboard anyway
            log.info(
                "Attempted to automatically enroll after login. Response code: {0}; response body: {1}".format(
                    enrollment_response.status_code,
                    enrollment_response.content
                )
            )
            if enrollment_response.content != '':
                return enrollment_response.content
        except Exception, e:
            log.exception("Exception automatically enrolling after login: {0}".format(str(e)))


@require_POST
def change_enrollment(request):
    """
    Modify the enrollment status for the logged-in user.

    The request parameter must be a POST request (other methods return 405)
    that specifies course_id and enrollment_action parameters. If course_id or
    enrollment_action is not specified, if course_id is not valid, if
    enrollment_action is something other than "enroll" or "unenroll", if
    enrollment_action is "enroll" and enrollment is closed for the course, or
    if enrollment_action is "unenroll" and the user is not enrolled in the
    course, a 400 error will be returned. If the user is not logged in, 403
    will be returned; it is important that only this case return 403 so the
    front end can redirect the user to a registration or login page when this
    happens. This function should only be called from an AJAX request or
    as a post-login/registration helper, so the error messages in the responses
    should never actually be user-visible.
    """
    user = request.user

    action = request.POST.get("enrollment_action")
    course_id = request.POST.get("course_id")
    if course_id is None:
        return HttpResponseBadRequest(_("Course id not specified"))

    if not UserProfile.has_registered(user):
        return HttpResponseForbidden()

    if action == "enroll":
        # Make sure the course exists
        # We don't do this check on unenroll, or a bad course id can't be unenrolled from
        can_enroll, error_msg = _check_can_enroll_in_course(user, course_id)

        if not can_enroll:
            return HttpResponseBadRequest(error_msg)

        # If this course is available in multiple modes, redirect them to a page
        # where they can choose which mode they want.
        available_modes = CourseMode.modes_for_course(course_id)
        if len(available_modes) > 1:
            return HttpResponse(
                reverse("course_modes_choose", kwargs={'course_id': course_id})
            )

        current_mode = available_modes[0]

        org, course_num, run = course_id.split("/")
        dog_stats_api.increment(
            "common.student.enrollment",
            tags=[u"org:{0}".format(org),
                  u"course:{0}".format(course_num),
                  u"run:{0}".format(run)]
        )

        CourseEnrollment.enroll(user, course_id, mode=current_mode.slug)

        return HttpResponse()

    elif action == "add_to_cart":
        # Pass the request handling to shoppingcart.views
        # The view in shoppingcart.views performs error handling and logs different errors.  But this elif clause
        # is only used in the "auto-add after user reg/login" case, i.e. it's always wrapped in try_change_enrollment.
        # This means there's no good way to display error messages to the user.  So we log the errors and send
        # the user to the shopping cart page always, where they can reasonably discern the status of their cart,
        # whether things got added, etc

        shoppingcart.views.add_course_to_cart(request, course_id)
        return HttpResponse(
            reverse("shoppingcart.views.show_cart")
        )

    elif action == "unenroll":
        if not CourseEnrollment.is_enrolled(user, course_id):
            return HttpResponseBadRequest(_("You are not enrolled in this course"))
        CourseEnrollment.unenroll(user, course_id)
        org, course_num, run = course_id.split("/")
        dog_stats_api.increment(
            "common.student.unenrollment",
            tags=["org:{0}".format(org),
                  "course:{0}".format(course_num),
                  "run:{0}".format(run)]
        )
        return HttpResponse()
    else:
        return HttpResponseBadRequest(_("Enrollment action is invalid"))


def _check_can_enroll_in_course(user, course_id, access_type="enroll"):
    """
    Refactored check for user being able to enroll in course
    Returns (bool, error_message), where error message is only applicable if bool == False
    """
    try:
        course = course_from_id(course_id)
    except ItemNotFoundError:
        log.warning("User {0} tried to enroll in non-existent course {1}"
                    .format(user.username, course_id))
        return False, _("Course id is invalid")

    if not has_access(user, course, access_type):
        return False, _("Enrollment is closed")

    return True, ""


def _parse_course_id_from_string(input_str):
    """
    Helper function to determine if input_str (typically the queryparam 'next') contains a course_id.
    @param input_str:
    @return: the course_id if found, None if not
    """
    m_obj = re.match(r'^/courses/(?P<course_id>[^/]+/[^/]+/[^/]+)', input_str)
    if m_obj:
        return m_obj.group('course_id')
    return None


def _get_course_enrollment_domain(course_id):
    """
    Helper function to get the enrollment domain set for a course with id course_id
    @param course_id:
    @return:
    """
    try:
        course = course_from_id(course_id)
        return course.enrollment_domain
    except ItemNotFoundError:
        return None


@ensure_csrf_cookie
def accounts_login(request):
    """
    This view is mainly used as the redirect from the @login_required decorator.  I don't believe that
    the login path linked from the homepage uses it.
    """
    if settings.FEATURES.get('AUTH_USE_CAS'):
        return redirect(reverse('cas-login'))
    if settings.FEATURES['AUTH_USE_MIT_CERTIFICATES']:
        # SSL login doesn't require a view, so redirect
        # to branding and allow that to process the login.
        return redirect(reverse('root'))
    # see if the "next" parameter has been set, whether it has a course context, and if so, whether
    # there is a course-specific place to redirect
    redirect_to = request.GET.get('next')
    if redirect_to:
        course_id = _parse_course_id_from_string(redirect_to)
        if course_id and _get_course_enrollment_domain(course_id):
            return external_auth.views.course_specific_login(request, course_id)

    context = {
        'platform_name': settings.PLATFORM_NAME,
    }
    return render_to_response('login.html', context)


# Need different levels of logging
@ensure_csrf_cookie
def login_user(request, error=""):
    """AJAX request to log in the user."""
    if 'email' not in request.POST or 'password' not in request.POST:
        return HttpResponse(json.dumps({'success': False,
                                        'value': _('There was an error receiving your login information. Please email us.')}))  # TODO: User error message

    email = request.POST['email']
    password = request.POST['password']
    try:
        user = User.objects.get(email=email)
    except User.DoesNotExist:
        AUDIT_LOG.warning(u"Login failed - Unknown user email: {0}".format(email))
        user = None

    # check if the user has a linked shibboleth account, if so, redirect the user to shib-login
    # This behavior is pretty much like what gmail does for shibboleth.  Try entering some @stanford.edu
    # address into the Gmail login.
    if settings.FEATURES.get('AUTH_USE_SHIB') and user:
        try:
            eamap = ExternalAuthMap.objects.get(user=user)
            if eamap.external_domain.startswith(external_auth.views.SHIBBOLETH_DOMAIN_PREFIX):
                return HttpResponse(json.dumps({'success': False, 'redirect': reverse('shib-login')}))
        except ExternalAuthMap.DoesNotExist:
            # This is actually the common case, logging in user without external linked login
            AUDIT_LOG.info("User %s w/o external auth attempting login", user)

    # see if account has been locked out due to excessive login failres
    user_found_by_email_lookup = user
    if user_found_by_email_lookup and LoginFailures.is_feature_enabled():
        if LoginFailures.is_user_locked_out(user_found_by_email_lookup):
            return HttpResponse(
                json.dumps({
                    'success': False,
                    'value': _('This account has been temporarily locked due to excessive login failures. Try again later.')
                })
            )

    # if the user doesn't exist, we want to set the username to an invalid
    # username so that authentication is guaranteed to fail and we can take
    # advantage of the ratelimited backend
    username = user.username if user else ""
    try:
        user = authenticate(username=username, password=password, request=request)
    # this occurs when there are too many attempts from the same IP address
    except RateLimitException:
        return HttpResponse(json.dumps({'success': False,
                                        'value': _('Too many failed login attempts. Try again later.')}))
    if user is None:
        # tick the failed login counters if the user exists in the database
        if user_found_by_email_lookup and LoginFailures.is_feature_enabled():
            LoginFailures.increment_lockout_counter(user_found_by_email_lookup)

        # if we didn't find this username earlier, the account for this email
        # doesn't exist, and doesn't have a corresponding password
        if username != "":
            AUDIT_LOG.warning(u"Login failed - password for {0} is invalid".format(email))
        return HttpResponse(json.dumps({'success': False,
                                        'value': _('Email or password is incorrect.')}))

    # successful login, clear failed login attempts counters, if applicable
    if LoginFailures.is_feature_enabled():
        LoginFailures.clear_lockout_counter(user)

    if user is not None and user.is_active:
        try:
            # We do not log here, because we have a handler registered
            # to perform logging on successful logins.
            logout(request)
            login(request, user)
            if request.POST.get('remember') == 'true':
                request.session.set_expiry(604800)
                log.debug("Setting user session to never expire")
            else:
                request.session.set_expiry(0)
        except Exception as e:
            AUDIT_LOG.critical("Login failed - Could not create session. Is memcached running?")
            log.critical("Login failed - Could not create session. Is memcached running?")
            log.exception(e)
            raise

        redirect_url = try_change_enrollment(request)

        dog_stats_api.increment("common.student.successful_login")
        response = HttpResponse(json.dumps({'success': True, 'redirect_url': redirect_url}))

        # set the login cookie for the edx marketing site
        # we want this cookie to be accessed via javascript
        # so httponly is set to None

        if request.session.get_expire_at_browser_close():
            max_age = None
            expires = None
        else:
            max_age = request.session.get_expiry_age()
            expires_time = time.time() + max_age
            expires = cookie_date(expires_time)

        response.set_cookie(settings.EDXMKTG_COOKIE_NAME,
                            'true', max_age=max_age,
                            expires=expires, domain=settings.SESSION_COOKIE_DOMAIN,
                            path='/',
                            secure=None,
                            httponly=None)

        return response

    AUDIT_LOG.warning(u"Login failed - Account not active for user {0}, resending activation".format(username))

    reactivation_email_for_user(user)
    not_activated_msg = _("This account has not been activated. We have sent another activation message. Please check your e-mail for the activation instructions.")
    return HttpResponse(json.dumps({'success': False,
                                    'value': not_activated_msg}))


@ensure_csrf_cookie
def logout_user(request):
    """
    HTTP request to log out the user. Redirects to marketing page.
    Deletes both the CSRF and sessionid cookies so the marketing
    site can determine the logged in state of the user
    """
    # We do not log here, because we have a handler registered
    # to perform logging on successful logouts.
    logout(request)
    if settings.FEATURES.get('AUTH_USE_CAS'):
        target = reverse('cas-logout')
    else:
        target = '/'
    response = redirect(target)
    response.delete_cookie(settings.EDXMKTG_COOKIE_NAME,
                           path='/',
                           domain=settings.SESSION_COOKIE_DOMAIN)
    return response

@require_GET
@login_required
@ensure_csrf_cookie
def manage_user_standing(request):
    """
    Renders the view used to manage user standing. Also displays a table
    of user accounts that have been disabled and who disabled them.
    """
    if not request.user.is_staff:
        raise Http404
    all_disabled_accounts = UserStanding.objects.filter(
        account_status=UserStanding.ACCOUNT_DISABLED
    )

    all_disabled_users = [standing.user for standing in all_disabled_accounts]

    headers = ['username', 'account_changed_by']
    rows = []
    for user in all_disabled_users:
        row = [user.username, user.standing.all()[0].changed_by]
        rows.append(row)

    context = {'headers': headers, 'rows': rows}

    return render_to_response("manage_user_standing.html", context)


@require_POST
@login_required
@ensure_csrf_cookie
def disable_account_ajax(request):
    """
    Ajax call to change user standing. Endpoint of the form
    in manage_user_standing.html
    """
    if not request.user.is_staff:
        raise Http404
    username = request.POST.get('username')
    context = {}
    if username is None or username.strip() == '':
        context['message'] = _('Please enter a username')
        return JsonResponse(context, status=400)

    account_action = request.POST.get('account_action')
    if account_action is None:
        context['message'] = _('Please choose an option')
        return JsonResponse(context, status=400)

    username = username.strip()
    try:
        user = User.objects.get(username=username)
    except User.DoesNotExist:
        context['message'] = _("User with username {} does not exist").format(username)
        return JsonResponse(context, status=400)
    else:
        user_account, _success = UserStanding.objects.get_or_create(
            user=user, defaults={'changed_by': request.user},
        )
        if account_action == 'disable':
            user_account.account_status = UserStanding.ACCOUNT_DISABLED
            context['message'] = _("Successfully disabled {}'s account").format(username)
            log.info("{} disabled {}'s account".format(request.user, username))
        elif account_action == 'reenable':
            user_account.account_status = UserStanding.ACCOUNT_ENABLED
            context['message'] = _("Successfully reenabled {}'s account").format(username)
            log.info("{} reenabled {}'s account".format(request.user, username))
        else:
            context['message'] = _("Unexpected account status")
            return JsonResponse(context, status=400)
        user_account.changed_by = request.user
        user_account.standing_last_changed_at = datetime.datetime.now(UTC)
        user_account.save()

    return JsonResponse(context)


@login_required
@ensure_csrf_cookie
def change_setting(request):
    """JSON call to change a profile setting: Right now, location"""
    # TODO (vshnayder): location is no longer used
    up = UserProfile.objects.get(user=request.user)  # request.user.profile_cache
    if 'location' in request.POST:
        up.location = request.POST['location']
    up.save()

    return HttpResponse(json.dumps({'success': True,
                                    'location': up.location, }))


def _do_create_account(post_vars):
    """
    Given cleaned post variables, create the User and UserProfile objects, as well as the
    registration for this user.

    Returns a tuple (User, UserProfile, Registration).

    Note: this function is also used for creating test users.
    """
    user = User(username=post_vars['username'],
                email=post_vars['email'],
                is_active=False)
    user.set_password(post_vars['password'])
    registration = Registration()
    # TODO: Rearrange so that if part of the process fails, the whole process fails.
    # Right now, we can have e.g. no registration e-mail sent out and a zombie account
    try:
        user.save()
    except IntegrityError:
        js = {'success': False}
        # Figure out the cause of the integrity error
        if len(User.objects.filter(username=post_vars['username'])) > 0:
            js['value'] = _("An account with the Public Username '{username}' already exists.").format(username=post_vars['username'])
            js['field'] = 'username'
            return HttpResponse(json.dumps(js))

        if len(User.objects.filter(email=post_vars['email'])) > 0:
            js['value'] = _("An account with the Email '{email}' already exists.").format(email=post_vars['email'])
            js['field'] = 'email'
            return HttpResponse(json.dumps(js))

        raise

    registration.register(user)

    profile = UserProfile(user=user)
    profile.name = post_vars['name']
    profile.level_of_education = post_vars.get('level_of_education')
    profile.gender = post_vars.get('gender')
    profile.mailing_address = post_vars.get('mailing_address')
    profile.city = post_vars.get('city')
    profile.country = post_vars.get('country')
    profile.goals = post_vars.get('goals')

    try:
        profile.year_of_birth = int(post_vars['year_of_birth'])
    except (ValueError, KeyError):
        # If they give us garbage, just ignore it instead
        # of asking them to put an integer.
        profile.year_of_birth = None
    try:
        profile.save()
    except Exception:
        log.exception("UserProfile creation failed for user {id}.".format(id=user.id))
    return (user, profile, registration)


@ensure_csrf_cookie
def create_account(request, post_override=None):
    """
    JSON call to create new edX account.
    Used by form in signup_modal.html, which is included into navigation.html
    """
    if settings.FEATURES.get('USE_CME_REGISTRATION'):
        return cme_create_account(request, post_override=post_override)

    js = {'success': False}

    post_vars = post_override if post_override else request.POST
    extra_fields = getattr(settings, 'REGISTRATION_EXTRA_FIELDS', {})

    # if doing signup for an external authorization, then get email, password, name from the eamap
    # don't use the ones from the form, since the user could have hacked those
    # unless originally we didn't get a valid email or name from the external auth
    DoExternalAuth = 'ExternalAuthMap' in request.session
    if DoExternalAuth:
        eamap = request.session['ExternalAuthMap']
        try:
            validate_email(eamap.external_email)
            email = eamap.external_email
        except ValidationError:
            email = post_vars.get('email', '')
        if eamap.external_name.strip() == '':
            name = post_vars.get('name', '')
        else:
            name = eamap.external_name
        password = eamap.internal_password
        post_vars = dict(post_vars.items())
        post_vars.update(dict(email=email, name=name, password=password))
        log.debug(u'In create_account with external_auth: user = %s, email=%s', name, email)

    # Confirm we have a properly formed request
    for a in ['username', 'email', 'password', 'name']:
        if a not in post_vars:
            js['value'] = _("Error (401 {field}). E-mail us.").format(field=a)
            js['field'] = a
            return JsonResponse(js, status=400)

    if extra_fields.get('honor_code', 'required') == 'required' and \
            post_vars.get('honor_code', 'false') != u'true':
        js['value'] = _("To enroll, you must follow the honor code.").format(field=a)
        js['field'] = 'honor_code'
        return JsonResponse(js, status=400)

    # Can't have terms of service for certain SHIB users, like at Stanford
    tos_required = (
        not settings.FEATURES.get("AUTH_USE_SHIB") or
        not settings.FEATURES.get("SHIB_DISABLE_TOS") or
        not DoExternalAuth or
        not eamap.external_domain.startswith(
            external_auth.views.SHIBBOLETH_DOMAIN_PREFIX
        )
    )

    if tos_required:
        if post_vars.get('terms_of_service', 'false') != u'true':
            js['value'] = _("You must accept the terms of service.").format(field=a)
            js['field'] = 'terms_of_service'
            return JsonResponse(js, status=400)

    # Confirm appropriate fields are there.
    # TODO: Check e-mail format is correct.
    # TODO: Confirm e-mail is not from a generic domain (mailinator, etc.)? Not sure if
    # this is a good idea
    # TODO: Check password is sane

    required_post_vars = ['username', 'email', 'name', 'password']
    required_post_vars += [fieldname for fieldname, val in extra_fields.items()
                           if val == 'required']
    if tos_required:
        required_post_vars.append('terms_of_service')

    for field_name in required_post_vars:
        if field_name in ('gender', 'level_of_education'):
            min_length = 1
        else:
            min_length = 2

        if len(post_vars[field_name]) < min_length:
            error_str = {
                'username': _('Username must be minimum of two characters long'),
                'email': _('A properly formatted e-mail is required'),
                'name': _('Your legal name must be a minimum of two characters long'),
                'password': _('A valid password is required'),
                'terms_of_service': _('Accepting Terms of Service is required'),
                'honor_code': _('Agreeing to the Honor Code is required'),
                'level_of_education': _('A level of education is required'),
                'gender': _('Your gender is required'),
                'year_of_birth': _('Your year of birth is required'),
                'mailing_address': _('Your mailing address is required'),
                'goals': _('A description of your goals is required'),
                'city': _('A city is required'),
                'country': _('A country is required')
            }
            js['value'] = error_str[field_name]
            js['field'] = field_name
            return JsonResponse(js, status=400)

    try:
        validate_email(post_vars['email'])
    except ValidationError:
        js['value'] = _("Valid e-mail is required.").format(field=a)
        js['field'] = 'email'
        return JsonResponse(js, status=400)

    try:
        validate_slug(post_vars['username'])
    except ValidationError:
        js['value'] = _("Username should only consist of A-Z and 0-9, with no spaces.").format(field=a)
        js['field'] = 'username'
        return JsonResponse(js, status=400)

    # enforce password complexity as an optional feature
    if settings.FEATURES.get('ENFORCE_PASSWORD_POLICY', False):
        try:
            password = post_vars['password']

            validate_password_length(password)
            validate_password_complexity(password)
            validate_password_dictionary(password)
        except ValidationError, err:
            js['value'] = _('Password: ') + '; '.join(err.messages)
            js['field'] = 'password'
            return JsonResponse(js, status=400)

    # Ok, looks like everything is legit.  Create the account.
    ret = _do_create_account(post_vars)
    if isinstance(ret, HttpResponse):  # if there was an error then return that
        return ret
    (user, profile, registration) = ret

    context = {
        'name': post_vars['name'],
        'key': registration.activation_key,
    }

    # composes activation email
    subject = render_to_string('emails/activation_email_subject.txt', context)
    # Email subject *must not* contain newlines
    subject = ''.join(subject.splitlines())
    message = render_to_string('emails/activation_email.txt', context)

    # don't send email if we are doing load testing or random user generation for some reason
    if not (settings.FEATURES.get('AUTOMATIC_AUTH_FOR_TESTING')):
        from_address = MicrositeConfiguration.get_microsite_configuration_value(
            'email_from_address',
            settings.DEFAULT_FROM_EMAIL
        )
        try:
            if settings.FEATURES.get('REROUTE_ACTIVATION_EMAIL'):
                dest_addr = settings.FEATURES['REROUTE_ACTIVATION_EMAIL']
                message = ("Activation for %s (%s): %s\n" % (user, user.email, profile.name) +
                           '-' * 80 + '\n\n' + message)
                send_mail(subject, message, from_address, [dest_addr], fail_silently=False)
            else:
                _res = user.email_user(subject, message, from_address)
        except:
            log.warning('Unable to send activation email to user', exc_info=True)
            js['value'] = _('Could not send activation e-mail.')
            # What is the correct status code to use here? I think it's 500, because
            # the problem is on the server's end -- but also, the account was created.
            # Seems like the core part of the request was successful.
            return JsonResponse(js, status=500)

    # Immediately after a user creates an account, we log them in. They are only
    # logged in until they close the browser. They can't log in again until they click
    # the activation link from the email.
    login_user = authenticate(username=post_vars['username'], password=post_vars['password'])
    logout(request)
    login(request, login_user)
    request.session.set_expiry(0)

    # TODO: there is no error checking here to see that the user actually logged in successfully,
    # and is not yet an active user.
    if login_user is not None:
        AUDIT_LOG.info(u"Login success on new account creation - {0}".format(login_user.username))

    if DoExternalAuth:
        eamap.user = login_user
        eamap.dtsignup = datetime.datetime.now(UTC)
        eamap.save()
        AUDIT_LOG.info("User registered with external_auth %s", post_vars['username'])
        AUDIT_LOG.info('Updated ExternalAuthMap for %s to be %s', post_vars['username'], eamap)

        if settings.FEATURES.get('BYPASS_ACTIVATION_EMAIL_FOR_EXTAUTH'):
            log.info('bypassing activation email')
            login_user.is_active = True
            login_user.save()
            AUDIT_LOG.info(u"Login activated on extauth account - {0} ({1})".format(login_user.username, login_user.email))

    dog_stats_api.increment("common.student.account_created")

    response = JsonResponse({
        'success': True,
        'redirect_url': try_change_enrollment(request),
    })

    # set the login cookie for the edx marketing site
    # we want this cookie to be accessed via javascript
    # so httponly is set to None

    if request.session.get_expire_at_browser_close():
        max_age = None
        expires = None
    else:
        max_age = request.session.get_expiry_age()
        expires_time = time.time() + max_age
        expires = cookie_date(expires_time)

    response.set_cookie(settings.EDXMKTG_COOKIE_NAME,
                        'true', max_age=max_age,
                        expires=expires, domain=settings.SESSION_COOKIE_DOMAIN,
                        path='/',
                        secure=None,
                        httponly=None)
    return response


def auto_auth(request):
    """
    Create or configure a user account, then log in as that user.

    Enabled only when
    settings.FEATURES['AUTOMATIC_AUTH_FOR_TESTING'] is true.

    Accepts the following querystring parameters:
    * `username`, `email`, and `password` for the user account
    * `full_name` for the user profile (the user's full name; defaults to the username)
    * `staff`: Set to "true" to make the user global staff.
    * `course_id`: Enroll the student in the course with `course_id`

    If username, email, or password are not provided, use
    randomly generated credentials.
    """

    # Generate a unique name to use if none provided
    unique_name = uuid.uuid4().hex[0:30]

    # Use the params from the request, otherwise use these defaults
    username = request.GET.get('username', unique_name)
    password = request.GET.get('password', unique_name)
    email = request.GET.get('email', unique_name + "@example.com")
    full_name = request.GET.get('full_name', username)
    is_staff = request.GET.get('staff', None)
    course_id = request.GET.get('course_id', None)

    # Get or create the user object
    post_data = {
        'username': username,
        'email': email,
        'password': password,
        'name': full_name,
        'honor_code': u'true',
        'terms_of_service': u'true',
    }

    # Attempt to create the account.
    # If successful, this will return a tuple containing
    # the new user object; otherwise it will return an error
    # message.
    result = _do_create_account(post_data)

    if isinstance(result, tuple):
        user = result[0]

    # If we did not create a new account, the user might already
    # exist.  Attempt to retrieve it.
    else:
        user = User.objects.get(username=username)
        user.email = email
        user.set_password(password)
        user.save()

    # Set the user's global staff bit
    if is_staff is not None:
        user.is_staff = (is_staff == "true")
        user.save()

    # Activate the user
    reg = Registration.objects.get(user=user)
    reg.activate()
    reg.save()

    # Enroll the user in a course
    if course_id is not None:
        CourseEnrollment.enroll(user, course_id)

    # Log in as the user
    user = authenticate(username=username, password=password)
    login(request, user)

    # Provide the user with a valid CSRF token
    # then return a 200 response
    success_msg = u"Logged in user {0} ({1}) with password {2}".format(
        username, email, password
    )
    response = HttpResponse(success_msg)
    response.set_cookie('csrftoken', csrf(request)['csrf_token'])
    return response


@ensure_csrf_cookie
def activate_account(request, key):
    """When link in activation e-mail is clicked"""
    r = Registration.objects.filter(activation_key=key)
    if len(r) == 1:
        user_logged_in = request.user.is_authenticated()
        already_active = True
        if not r[0].user.is_active:
            r[0].activate()
            already_active = False

        # Enroll student in any pending courses he/she may have if auto_enroll flag is set
        student = User.objects.filter(id=r[0].user_id)
        if student:
            ceas = CourseEnrollmentAllowed.objects.filter(email=student[0].email)
            for cea in ceas:
                if cea.auto_enroll:
                    CourseEnrollment.enroll(student[0], cea.course_id)

        resp = render_to_response(
            "registration/activation_complete.html",
            {
                'user_logged_in': user_logged_in,
                'already_active': already_active
            }
        )
        return resp
    if len(r) == 0:
        return render_to_response(
            "registration/activation_invalid.html",
            {'csrf': csrf(request)['csrf_token']}
        )
    return HttpResponse(_("Unknown error. Please e-mail us to let us know how it happened."))


@ensure_csrf_cookie
def password_reset(request):
    """ Attempts to send a password reset e-mail. """
    if request.method != "POST":
        raise Http404

    form = PasswordResetFormNoActive(request.POST)
    if form.is_valid():
        form.save(use_https=request.is_secure(),
                  from_email=settings.DEFAULT_FROM_EMAIL,
                  request=request,
                  domain_override=request.get_host())
    return HttpResponse(json.dumps({'success': True,
                                        'value': render_to_string('registration/password_reset_done.html', {})}))


def password_reset_confirm_wrapper(
    request,
    uidb36=None,
    token=None,
):
    """ A wrapper around django.contrib.auth.views.password_reset_confirm.
        Needed because we want to set the user as active at this step.
    """
    # cribbed from django.contrib.auth.views.password_reset_confirm
    try:
        uid_int = base36_to_int(uidb36)
        user = User.objects.get(id=uid_int)
        user.is_active = True
        user.save()
    except (ValueError, User.DoesNotExist):
        pass
    # we also want to pass settings.PLATFORM_NAME in as extra_context

    extra_context = {"platform_name": settings.PLATFORM_NAME}
    return password_reset_confirm(
        request, uidb36=uidb36, token=token, extra_context=extra_context
    )


def reactivation_email_for_user(user):
    try:
        reg = Registration.objects.get(user=user)
    except Registration.DoesNotExist:
        return HttpResponse(json.dumps({'success': False,
                                        'error': _('No inactive user with this e-mail exists')}))

    d = {'name': user.profile.name,
         'key': reg.activation_key}

    subject = render_to_string('emails/activation_email_subject.txt', d)
    subject = ''.join(subject.splitlines())
    message = render_to_string('emails/activation_email.txt', d)

    try:
        _res = user.email_user(subject, message, settings.DEFAULT_FROM_EMAIL)
    except:
        log.warning('Unable to send reactivation email', exc_info=True)
        return HttpResponse(json.dumps({'success': False, 'error': _('Unable to send reactivation email')}))

    return HttpResponse(json.dumps({'success': True}))


@ensure_csrf_cookie
def change_email_request(request):
    """ AJAX call from the profile page. User wants a new e-mail.
    """
    ## Make sure it checks for existing e-mail conflicts
    if not request.user.is_authenticated:
        raise Http404

    user = request.user

    if not user.check_password(request.POST['password']):
        return HttpResponse(json.dumps({'success': False,
                                        'error': _('Invalid password')}))

    new_email = request.POST['new_email']
    try:
        validate_email(new_email)
    except ValidationError:
        return HttpResponse(json.dumps({'success': False,
                                        'error': _('Valid e-mail address required.')}))

    if User.objects.filter(email=new_email).count() != 0:
        ## CRITICAL TODO: Handle case sensitivity for e-mails
        return HttpResponse(json.dumps({'success': False,
                                        'error': _('An account with this e-mail already exists.')}))

    pec_list = PendingEmailChange.objects.filter(user=request.user)
    if len(pec_list) == 0:
        pec = PendingEmailChange()
        pec.user = user
    else:
        pec = pec_list[0]

    pec.new_email = request.POST['new_email']
    pec.activation_key = uuid.uuid4().hex
    pec.save()

    if pec.new_email == user.email:
        pec.delete()
        return HttpResponse(json.dumps({'success': False,
                                        'error': _('Old email is the same as the new email.')}))

    context = {
        'key': pec.activation_key,
        'old_email': user.email,
        'new_email': pec.new_email
    }

    subject = render_to_string('emails/email_change_subject.txt', context)
    subject = ''.join(subject.splitlines())

    message = render_to_string('emails/email_change.txt', context)

    from_address = MicrositeConfiguration.get_microsite_configuration_value(
        'email_from_address',
        settings.DEFAULT_FROM_EMAIL
    )

    _res = send_mail(subject, message, from_address, [pec.new_email])

    return HttpResponse(json.dumps({'success': True}))


@ensure_csrf_cookie
@transaction.commit_manually
def confirm_email_change(request, key):
    """ User requested a new e-mail. This is called when the activation
    link is clicked. We confirm with the old e-mail, and update
    """
    try:
        try:
            pec = PendingEmailChange.objects.get(activation_key=key)
        except PendingEmailChange.DoesNotExist:
            response = render_to_response("invalid_email_key.html", {})
            transaction.rollback()
            return response

        user = pec.user
        address_context = {
            'old_email': user.email,
            'new_email': pec.new_email
        }

        if len(User.objects.filter(email=pec.new_email)) != 0:
            response = render_to_response("email_exists.html", {})
            transaction.rollback()
            return response

        subject = render_to_string('emails/email_change_subject.txt', address_context)
        subject = ''.join(subject.splitlines())
        message = render_to_string('emails/confirm_email_change.txt', address_context)
        up = UserProfile.objects.get(user=user)
        meta = up.get_meta()
        if 'old_emails' not in meta:
            meta['old_emails'] = []
        meta['old_emails'].append([user.email, datetime.datetime.now(UTC).isoformat()])
        up.set_meta(meta)
        up.save()
        # Send it to the old email...
        try:
            user.email_user(subject, message, settings.DEFAULT_FROM_EMAIL)
        except Exception:
            log.warning('Unable to send confirmation email to old address', exc_info=True)
            response = render_to_response("email_change_failed.html", {'email': user.email})
            transaction.rollback()
            return response

        user.email = pec.new_email
        user.save()
        pec.delete()
        # And send it to the new email...
        try:
            user.email_user(subject, message, settings.DEFAULT_FROM_EMAIL)
        except Exception:
            log.warning('Unable to send confirmation email to new address', exc_info=True)
            response = render_to_response("email_change_failed.html", {'email': pec.new_email})
            transaction.rollback()
            return response

        response = render_to_response("email_change_successful.html", address_context)
        transaction.commit()
        return response
    except Exception:
        # If we get an unexpected exception, be sure to rollback the transaction
        transaction.rollback()
        raise


@ensure_csrf_cookie
def change_name_request(request):
    """ Log a request for a new name. """
    if not request.user.is_authenticated:
        raise Http404

    try:
        pnc = PendingNameChange.objects.get(user=request.user)
    except PendingNameChange.DoesNotExist:
        pnc = PendingNameChange()
    pnc.user = request.user
    pnc.new_name = request.POST['new_name']
    pnc.rationale = request.POST['rationale']
    if len(pnc.new_name) < 2:
        return HttpResponse(json.dumps({'success': False, 'error': _('Name required')}))
    pnc.save()

    # The following automatically accepts name change requests. Remove this to
    # go back to the old system where it gets queued up for admin approval.
    accept_name_change_by_id(pnc.id)

    return HttpResponse(json.dumps({'success': True}))


@ensure_csrf_cookie
def pending_name_changes(request):
    """ Web page which allows staff to approve or reject name changes. """
    if not request.user.is_staff:
        raise Http404

    changes = list(PendingNameChange.objects.all())
    js = {'students': [{'new_name': c.new_name,
                        'rationale': c.rationale,
                        'old_name': UserProfile.objects.get(user=c.user).name,
                        'email': c.user.email,
                        'uid': c.user.id,
                        'cid': c.id} for c in changes]}
    return render_to_response('name_changes.html', js)


@ensure_csrf_cookie
def reject_name_change(request):
    """ JSON: Name change process. Course staff clicks 'reject' on a given name change """
    if not request.user.is_staff:
        raise Http404

    try:
        pnc = PendingNameChange.objects.get(id=int(request.POST['id']))
    except PendingNameChange.DoesNotExist:
        return HttpResponse(json.dumps({'success': False, 'error': _('Invalid ID')}))

    pnc.delete()
    return HttpResponse(json.dumps({'success': True}))


def accept_name_change_by_id(id):
    try:
        pnc = PendingNameChange.objects.get(id=id)
    except PendingNameChange.DoesNotExist:
        return HttpResponse(json.dumps({'success': False, 'error': _('Invalid ID')}))

    u = pnc.user
    up = UserProfile.objects.get(user=u)

    # Save old name
    meta = up.get_meta()
    if 'old_names' not in meta:
        meta['old_names'] = []
    meta['old_names'].append([up.name, pnc.rationale, datetime.datetime.now(UTC).isoformat()])
    up.set_meta(meta)

    up.name = pnc.new_name
    up.save()
    pnc.delete()

    return HttpResponse(json.dumps({'success': True}))


@ensure_csrf_cookie
def accept_name_change(request):
    """ JSON: Name change process. Course staff clicks 'accept' on a given name change

    We used this during the prototype but now we simply record name changes instead
    of manually approving them. Still keeping this around in case we want to go
    back to this approval method.
    """
    if not request.user.is_staff:
        raise Http404

    return accept_name_change_by_id(int(request.POST['id']))


@require_POST
@login_required
@ensure_csrf_cookie
def change_email_settings(request):
    """Modify logged-in user's setting for receiving emails from a course."""
    user = request.user

    course_id = request.POST.get("course_id")
    receive_emails = request.POST.get("receive_emails")
    if receive_emails:
        optout_object = Optout.objects.filter(user=user, course_id=course_id)
        if optout_object:
            optout_object.delete()
        log.info(u"User {0} ({1}) opted in to receive emails from course {2}".format(user.username, user.email, course_id))
        track.views.server_track(request, "change-email-settings", {"receive_emails": "yes", "course": course_id}, page='dashboard')
    else:
        Optout.objects.get_or_create(user=user, course_id=course_id)
        log.info(u"User {0} ({1}) opted out of receiving emails from course {2}".format(user.username, user.email, course_id))
        track.views.server_track(request, "change-email-settings", {"receive_emails": "no", "course": course_id}, page='dashboard')

    return HttpResponse(json.dumps({'success': True}))

from student.firebase_token_generator import create_token


@login_required
def token(request):
    '''
    Return a token for the backend of annotations.
    It uses the course id to retrieve a variable that contains the secret
    token found in inheritance.py. It also contains information of when
    the token was issued. This will be stored with the user along with
    the id for identification purposes in the backend.
    '''
    course_id = request.GET.get("course_id")
    course = course_from_id(course_id)
    dtnow = datetime.datetime.now()
    dtutcnow = datetime.datetime.utcnow()
    delta = dtnow - dtutcnow
    newhour, newmin = divmod((delta.days * 24 * 60 * 60 + delta.seconds + 30) // 60, 60)
    newtime = "%s%+02d:%02d" % (dtnow.isoformat(), newhour, newmin)
    secret = course.annotation_token_secret
    custom_data = {"issuedAt": newtime, "consumerKey": secret, "userId": request.user.email, "ttl": 86400}
    newtoken = create_token(secret, custom_data)
    response = HttpResponse(newtoken, mimetype="text/plain")
    return response<|MERGE_RESOLUTION|>--- conflicted
+++ resolved
@@ -424,11 +424,10 @@
 def dashboard(request):
     user = request.user
 
-<<<<<<< HEAD
     if not UserProfile.has_registered(user):
         logout(request)
         return redirect(reverse('dashboard'))
-=======
+
     # for microsites, we want to filter and only show enrollments for courses within
     # the microsites 'ORG'
     course_org_filter = MicrositeConfiguration.get_microsite_configuration_value('course_org_filter')
@@ -441,7 +440,6 @@
     if course_org_filter:
         org_filter_out_set.remove(course_org_filter)
 
->>>>>>> 10364887
     # Build our (course, enrollment) list for the user, but ignore any courses that no
     # longer exist (because the course IDs have changed). Still, we don't delete those
     # enrollments, because it could have been a data push snafu.
