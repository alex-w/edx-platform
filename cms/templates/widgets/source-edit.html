--- conflicted
+++ resolved
@@ -126,20 +126,16 @@
               if (xml.length == 0) {
                   alert('Conversion failed!  error:' + data.message);
               } else {
-<<<<<<< HEAD
-                  el.closest('.xblock-studio_view').find('.CodeMirror-wrap')[0].CodeMirror.setValue(xml);
-=======
                   // If a parent CodeMirror editor is open (LaTeX problem being edited), set the text
                   // there. Otherwise, set the text in the active TinyMCE Editor for the case
                   // of an HTML component being edited.
-                  var parentCodemirrorEditor = el.closest('.component').find('.CodeMirror-wrap');
+                  var parentCodemirrorEditor = el.closest('.xblock-studio_view').find('.CodeMirror-wrap');
                   if (parentCodemirrorEditor.length > 0) {
                       parentCodemirrorEditor[0].CodeMirror.setValue(xml);
                   }
                   else if (window.tinyMCE !== undefined && window.tinyMCE.activeEditor !== undefined) {
                       window.tinyMCE.activeEditor.setContent(xml);
                   }
->>>>>>> b55306e0
                   save_hls(el);
               }
           },
